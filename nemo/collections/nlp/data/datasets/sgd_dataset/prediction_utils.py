--- conflicted
+++ resolved
@@ -116,7 +116,8 @@
     A json object containing the dialogue with labels predicted by the model.
   """
     # This approach retreives slot values from the history of system actions if slot is active but it can not find it in user utterance
-    # Overwrite the labels in the turn with the predictions from the model.
+    # Overwrite the labels in the turn with the predictions from the model. For
+    # test set, these labels are missing from the data and hence they are added.
     dialog_id = dialog["dialogue_id"]
     # The slot values tracked for each service.
     all_slot_values = collections.defaultdict(OrderedDict)
@@ -180,16 +181,12 @@
                 true_slots = frame.pop("slots", None)
                 true_state = frame.pop("state", None)
 
-<<<<<<< HEAD
                 # The baseline model doesn't predict slot spans. Only state predictions
                 # are added.
                 state = OrderedDict()
-=======
-                # The baseline model doesn't predict slot spans. Only state predictions are added.
-                state = {}
->>>>>>> c28048e6
-
-                # Add prediction for active intent. Offset is subtracted to account for NONE intent.
+
+                # Add prediction for active intent. Offset is subtracted to account for
+                # NONE intent.
                 active_intent_id = predictions["intent_status"]
                 state["active_intent"] = (
                     service_schema.get_intent_from_id(active_intent_id - 1) if active_intent_id else "NONE"
@@ -209,22 +206,13 @@
                 for slot_idx, slot in enumerate(service_schema.categorical_slots):
                     cat_slot_status_num += 1
 
-<<<<<<< HEAD
-=======
-                    if predictions["cat_slot_status_GT"][slot_idx] == predictions["cat_slot_status"][slot_idx]:
-                        cat_slot_status_acc += 1
-
->>>>>>> c28048e6
                     slot_status = predictions["cat_slot_status"][slot_idx]
                     ext_value = None
                     if slot_status == STATUS_DONTCARE:
                         ext_value = STR_DONTCARE
                     elif slot_status == STATUS_ACTIVE:
-<<<<<<< HEAD
                         # value_idx = predictions["cat_slot_value"][slot_idx]
                         # slot_values[slot] = service_schema.get_categorical_slot_values(slot)[value_idx]
-=======
->>>>>>> c28048e6
                         if (
                             service_schema.get_categorical_slot_values(slot)[predictions["cat_slot_value"][slot_idx]]
                             != "#CARRYVALUE#"
@@ -233,7 +221,6 @@
                             value_idx = predictions["cat_slot_value"][slot_idx]
                             ext_value = service_schema.get_categorical_slot_values(slot)[value_idx]
                         else:
-<<<<<<< HEAD
                             carryover_value = get_carryover_value(
                                 slot,
                                 frame,
@@ -299,15 +286,6 @@
                         ):  # service_schema.get_categorical_slot_values(slot)[predictions["cat_slot_value_GT"][slot_idx]]:
                             cat_slot_value_acc += 1
                     ################################################################
-=======
-                            if slot in sys_prev_slots[frame["service"]]:
-                                # debugging info
-                                sys_rets[slot] = sys_prev_slots[frame["service"]][slot]
-                                slot_values[slot] = sys_prev_slots[frame["service"]][slot]
-                            else:
-                                value_idx = predictions["cat_slot_value"][slot_idx]
-                                slot_values[slot] = service_schema.get_categorical_slot_values(slot)[value_idx]
->>>>>>> c28048e6
 
                 for slot_idx, slot in enumerate(service_schema.non_categorical_slots):
                     noncat_slot_status_num += 1
@@ -353,27 +331,11 @@
                     if slot_status == STATUS_DONTCARE:
                         slot_values[slot] = STR_DONTCARE
                     elif slot_status == STATUS_ACTIVE:
-<<<<<<< HEAD
                         if ext_value is not None:
                             slot_values[slot] = ext_value
                             # elif ch_start_idx < 0 and ch_end_idx < 0:
                             #     slot_values[slot] = system_utterance[-ch_start_idx - 1 : -ch_end_idx]
                             #     print("hoooy", slot_values[slot])
-=======
-                        tok_start_idx = predictions["noncat_slot_start"][slot_idx]
-                        tok_end_idx = predictions["noncat_slot_end"][slot_idx]
-                        ch_start_idx = predictions["noncat_alignment_start"][tok_start_idx]
-                        ch_end_idx = predictions["noncat_alignment_end"][tok_end_idx]
-
-                        if ch_start_idx > 0 and ch_end_idx > 0:
-                            # Add span from the user utterance.
-                            slot_values[slot] = user_utterance[ch_start_idx - 1 : ch_end_idx]
-                        else:
-                            if slot in sys_prev_slots[frame["service"]]:
-                                # debugging info
-                                sys_rets[slot] = sys_prev_slots[frame["service"]][slot]
-                                slot_values[slot] = sys_prev_slots[frame["service"]][slot]
->>>>>>> c28048e6
 
                     ############################################### debugging info
                     if predictions["noncat_slot_status_GT"][slot_idx] != predictions["noncat_slot_status"][
