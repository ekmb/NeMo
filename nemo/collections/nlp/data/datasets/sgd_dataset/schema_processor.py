--- conflicted
+++ resolved
@@ -69,40 +69,6 @@
         mode='baseline',
         is_trainable=False,
     ):
-<<<<<<< HEAD
-
-        # Dimension of the embedding for intents, slots and categorical slot values in
-        # Maximum allowed number of categorical trackable slots for a service.
-        self.schema_config = schema_config.copy()
-        # self.MAX_NUM_CAT_SLOT = config["MAX_NUM_CAT_SLOT"]
-        # # Maximum allowed number of non-categorical trackable slots for a service.
-        # self.MAX_NUM_NONCAT_SLOT = config["MAX_NUM_NONCAT_SLOT"]
-        # # Maximum allowed number of values per categorical trackable slot.
-        # self.MAX_NUM_VALUE_PER_CAT_SLOT = config["MAX_NUM_VALUE_PER_CAT_SLOT"]
-        # # Maximum allowed number of intents for a service.
-        # self.MAX_NUM_INTENT = config["MAX_NUM_INTENT"]
-
-        self.schemas_dict = {}
-        self._schema_embedding_dir = schema_embedding_dir
-        os.makedirs(schema_embedding_dir, exist_ok=True)
-
-        for dataset_split in datasets:
-            schema_embedding_file = self._get_schema_embedding_file_name(dataset_split)
-
-            if not os.path.exists(schema_embedding_file) or overwrite_schema_emb_files:
-                # Generate the schema embeddings if needed or specified
-                logging.info(f"Start generating the schema embeddings for {dataset_split} dataset.")
-                # create schema embedding if no file exists
-                schema_json_path = os.path.join(data_dir, dataset_split, "schema.json")
-
-                dataset_params = {
-                    "schema_config": schema_config,
-                    "tokenizer": tokenizer,
-                    "input_file": schema_json_path,
-                }
-                emb_datalayer = BertInferDataLayer(
-                    dataset_type=SchemaEmbeddingDataset, dataset_params=dataset_params, batch_size=1, shuffle=False,
-=======
 
         # Dimension of the embedding for intents, slots and categorical slot values in
         # Maximum allowed number of categorical trackable slots for a service.
@@ -124,7 +90,6 @@
                     'WARNING: %s set was not included and won\'t be processed. Services from this dataset split '
                     + 'won\'t be supported',
                     dataset_split,
->>>>>>> 32fc70d8
                 )
         os.makedirs(schema_embedding_dir, exist_ok=True)
 
